use std::{collections::HashMap, fmt::Display, sync::atomic::{AtomicUsize, Ordering}};

use crate::{
    data::{Objective, ResourceLocation, ScoreboardOperationType, ScoreboardSlot},
    parser::{Operation, ParserNode, ParserNodeKind},
};

use super::{
    function::FunctionSignature,
    resolve::{Resolution, ResolvedPart, Resolver},
    type_pool::{TypeKey, TypePool},
    types::{FieldDef, SculkType, StructDef},
    validate::{ScopeStack, TagPool},
};

#[derive(Clone, Debug, PartialEq, Eq, Hash, PartialOrd, Ord)]
pub struct ValueLocation {
    pub slot: usize,
    pub offset: usize,
    pub objective: Objective,
}

impl ValueLocation {
    pub fn new(slot: usize, offset: usize, objective: Objective) -> Self {
        Self {
            slot,
            offset,
            objective,
        }
    }

    pub fn offset(&self, amt: usize) -> Self {
        Self {
            slot: self.slot,
            offset: self.offset + amt,
            objective: self.objective.clone(),
        }
    }

    fn dummy() -> Self {
        Self {
            slot: 0,
            offset: 0,
            objective: Objective(String::new()),
        }
    }
}

impl Display for ValueLocation {
    fn fmt(&self, f: &mut std::fmt::Formatter<'_>) -> std::fmt::Result {
<<<<<<< HEAD
        let offset = if self.offset == 0 {
            String::new()
        } else {
            format!(".{}", self.offset)
        };
        write!(
            f,
            "{}{} {}",
            self.slot,
            if self.offset == 0 { "" } else { &offset },
            self.objective
        )
=======
        write!(f, "{}.{} {}", self.slot, self.offset, self.objective)
>>>>>>> ded845eb
    }
}

impl From<ValueLocation> for ScoreboardSlot {
    fn from(loc: ValueLocation) -> Self {
        let offset = if loc.offset == 0 {
            String::new()
        } else {
            format!(".{}", loc.offset)
        };
        ScoreboardSlot::new(loc.objective.clone(), format!("v{}{}", loc.slot, offset))
    }
}

impl From<&ValueLocation> for ScoreboardSlot {
    fn from(loc: &ValueLocation) -> Self {
        Self::from(loc.clone())
    }
}

#[derive(Clone, Copy, Debug)]
pub enum BinaryOperation {
    Add,
    Subtract,
    Multiply,
    Divide,
    Modulo,
    CheckEquals,
    NotEquals,
    GreaterThan,
    GreaterThanOrEquals,
    LessThan,
    LessThanOrEquals,
    And,
    Or,
}

impl Display for BinaryOperation {
    fn fmt(&self, f: &mut std::fmt::Formatter<'_>) -> std::fmt::Result {
        use BinaryOperation::*;

        match self {
            Add => write!(f, "+"),
            Subtract => write!(f, "-"),
            Multiply => write!(f, "*"),
            Divide => write!(f, "/"),
            Modulo => write!(f, "%"),
            CheckEquals => write!(f, "=="),
            NotEquals => write!(f, "!="),
            GreaterThan => write!(f, ">"),
            GreaterThanOrEquals => write!(f, ">="),
            LessThan => write!(f, "<"),
            LessThanOrEquals => write!(f, "<="),
            And => write!(f, "&&"),
            Or => write!(f, "||"),
        }
    }
}

#[derive(Clone, Debug)]
pub enum Instruction {
    // Sets target to the value of source
    SetValueToValue {
        source: ValueLocation,
        target: ValueLocation,
    },
    // Sets target to a raw integer value
    SetValueToConstant {
        target: ValueLocation,
        constant: i32,
    },
    // Performs target = target <op> source
    ValueBinaryOperation {
        source: ValueLocation,
        target: ValueLocation,
        op: BinaryOperation,
    },
    // Performs target = !target. This assumes a boolean representation
    ToggleValue {
        target: ValueLocation,
    },
    // Performs target += <value>. value can be negative
    ModifyValue {
        target: ValueLocation,
        value: i32,
    },
    // Returns from the function
    Return {
        source: Option<ValueLocation>,
        size: usize, // the size of the return value
    },
    // Keeps jumping out of blocks until the encapsulating loop block is found
    Break,
    // Calls a function at the given location
    Call {
        function: ResourceLocation,
    },
    // Creates a new block with the given ID and body of instructions. is_loop indicates if it stops a break's propagation
    CreateBlock {
        id: usize,
        is_loop: bool,
        body: Vec<Instruction>,
    },
    // Jumps to the start of the block with the given ID
    EnterBlock {
        id: usize,
    },
    // Conditionally executes a block if source == value
    IfValueMatchesRunBlock {
        source: ValueLocation,
        value: i32,
        block: usize,
    },
    PlaceCommandLiteral(String),
}

impl Instruction {
    fn fmt_with_indent(&self, f: &mut std::fmt::Formatter<'_>, indent: usize) -> std::fmt::Result {
        use Instruction::*;

        match self {
            SetValueToValue { source, target } => {
                write!(f, "{:indent$}set T({}) = S({})", "", target, source, indent = indent)
            }
            SetValueToConstant { target, constant } => {
                write!(f, "{:indent$}set T({}) = {}", "", target, constant, indent = indent)
            }
            ValueBinaryOperation { source, target, op } => {
                write!(f, "{:indent$}op T({}) = T({}) {} S({})", "", target, target, op, source, indent = indent)
            }
<<<<<<< HEAD
            ToggleValue { target } => write!(f, "op T({}) = !T({})", target, target),
            ModifyValue { target, value } => write!(f, "op T({}) += {}", target, value),
            Return { source, size } => write!(
                f,
                "return{}",
                match source {
                    Some(source) => format!(" S({}) SIZE={}", source, size),
                    None => String::new(),
                }
            ),
            Break => write!(f, "break"),
            Call { function } => write!(f, "call {}", function),
=======
            ToggleValue { target } => write!(f, "{:indent$}op T({}) = !T({})", "", target, target, indent = indent),
            ModifyValue { target, value } => write!(f, "{:indent$}op T({}) += {}", "", target, value, indent = indent),
            Return { source, size } => write!(f, "{:indent$}return{}", "", match source {
                Some(source) => format!(" S({}) SIZE={}", source, size),
                None => String::new(),
            }, indent = indent),
            Break => write!(f, "{:indent$}break", "", indent = indent),
            Call { function } => write!(f, "{:indent$}call {}", "", function, indent = indent),
>>>>>>> ded845eb
            CreateBlock { id, is_loop, body } => {
                writeln!(f)?;
                writeln!(f, "{:indent$}block {} (loop: {})", "", id, is_loop, indent = indent)?;

                for instr in body {
                    instr.fmt_with_indent(f, indent + 2)?;
                    writeln!(f)?;
                }

                Ok(())
            }
<<<<<<< HEAD
            EnterBlock { id } => write!(f, "enter B({})", id),
            IfValueMatchesRunBlock {
                source,
                value,
                block,
            } => {
                write!(f, "if S({}) == {} then block {}", source, value, block)
=======
            EnterBlock { id } => write!(f, "{:indent$}enter B({})", "", id, indent = indent),
            IfValueMatchesRunBlock { source, value, block } => {
                write!(f, "{:indent$}if S({}) == {} then block {}", "", source, value, block, indent = indent)
>>>>>>> ded845eb
            }
            PlaceCommandLiteral(cmd) => write!(f, "{:indent$}/{}", "", cmd, indent = indent),
        }
    }
}

impl Display for Instruction {
    fn fmt(&self, f: &mut std::fmt::Formatter<'_>) -> std::fmt::Result {
        self.fmt_with_indent(f, 0)
    }
}

/// This is the compilation step that happens right after validation.
/// At this point, the program is assumed to be sound, so the IrCompiler doesn't do any verification.
/// This type will take in the validated AST, as well as the global function signatures and types constructed during validation.
/// All functions will be compiled to their intermediate representation, before the final step (CodeGen) is run.
pub struct IrCompiler<'a> {
    pack_name: String,
    types: TypePool,
    global_functions: HashMap<ResourceLocation, FunctionSignature>,
    tags: TagPool<'a>,
    compiled_funcs: Vec<IrFunction>,
}

impl<'a> IrCompiler<'a> {
    pub fn new(
        pack_name: String,
        types: TypePool,
        global_functions: HashMap<ResourceLocation, FunctionSignature>,
        tags: TagPool<'a>,
    ) -> Self {
        Self {
            pack_name,
            types,
            global_functions,
            tags,
            compiled_funcs: Vec::new(),
        }
    }

    pub fn dissolve(
        self,
    ) -> (
        HashMap<ResourceLocation, FunctionSignature>,
        TypePool,
        TagPool<'a>,
        Vec<IrFunction>,
    ) {
        (
            self.global_functions,
            self.types,
            self.tags,
            self.compiled_funcs,
        )
    }

    // Takes in the top-level node in the AST which is typically just a vector of functions and their bodies
    // In the future this will account for top-level statements as well
    pub fn visit_program(&mut self, program: &'a [ParserNode]) {
        for node in program {
            match node.kind() {
                ParserNodeKind::FunctionDeclaration { name, body, .. } => {
                    let mut builder = IrFunctionBuilder::new(
                        self.global_functions
                            .get(&ResourceLocation::new(self.pack_name.clone(), name.clone()))
                            .unwrap(),
                        Objective(name.clone()),
                        self.pack_name.clone(),
                        &self.global_functions,
                        &self.types,
                        &self.tags,
                    );

                    builder.visit_node(body);

                    self.compiled_funcs.push(builder.finish());
                }
                ParserNodeKind::StructDefinition { name, members } => {
                    for method in members.iter().filter(|m| m.is_func_declaration()) {
                        let mut builder = IrFunctionBuilder::new(
                            self.types
                                .get_type_key(name)
                                .unwrap()
                                .from(&self.types)
                                .as_struct_def()
                                .function(method.as_func_name())
                                .unwrap(),
                            Objective(format!("{}.{}", name, method.as_func_name())),
                            self.pack_name.clone(),
                            &self.global_functions,
                            &self.types,
                            &self.tags,
                        );

                        builder.visit_node(method.as_func_body());

                        self.compiled_funcs.push(builder.finish());
                    }
                }
                _ => unreachable!(),
            }
        }
    }
}

/// A function that has been compiled into Sculk IR.
#[derive(Debug)]
pub struct IrFunction {
    objective: Objective,
    body: Vec<Instruction>,
    signature: FunctionSignature,
}

impl IrFunction {
    fn new(objective: Objective, body: Vec<Instruction>, signature: FunctionSignature) -> Self {
        Self {
            objective,
            body,
            signature,
        }
    }

    pub fn objective(&self) -> &Objective {
        &self.objective
    }

    pub fn body(&self) -> &[Instruction] {
        &self.body
    }

    pub fn signature(&self) -> &FunctionSignature {
        &self.signature
    }
}

static NEXT_BLOCK_ID: AtomicUsize = AtomicUsize::new(0);

/// A helper struct that assists in building Sculk IR functions.
struct IrFunctionBuilder<'a> {
    body: Vec<Instruction>,
    locals: HashMap<String, usize>,
    next_slot: usize,
    blocks: Vec<Vec<Instruction>>,
    objective: Objective,
    pack_name: String,
    global_functions: &'a HashMap<ResourceLocation, FunctionSignature>,
    types: &'a TypePool,
    tags: &'a TagPool<'a>,
    signature: &'a FunctionSignature,
}

impl<'a> IrFunctionBuilder<'a> {
    fn new(
        signature: &'a FunctionSignature,
        objective: Objective,
        pack_name: String,
        global_functions: &'a HashMap<ResourceLocation, FunctionSignature>,
        types: &'a TypePool,
        tags: &'a TagPool,
    ) -> Self {
        let mut s = Self {
            body: Vec::new(),
            locals: HashMap::new(),
            next_slot: 0,
            blocks: Vec::new(),
            objective,
            pack_name,
            global_functions,
            types,
            tags,
            signature,
        };

        // Give the first local indices to the function parameters
        for (idx, param) in signature.params().iter().enumerate() {
            s.locals.insert(param.name().to_owned(), idx);
            s.next_slot += 1;
        }

        s
    }

    fn finish(self) -> IrFunction {
        IrFunction::new(self.objective, self.body, self.signature.clone())
    }

    fn emit(&mut self, instr: Instruction) {
        match self.blocks.last_mut() {
            Some(block) => block.push(instr),
            None => self.body.push(instr),
        }
    }

    fn emit_value_copy(&mut self, target: ValueLocation, source: ValueLocation, size: usize) {
        for i in 0..size {
            let source =
                ValueLocation::new(source.slot, source.offset + i, source.objective.clone());
            let target =
                ValueLocation::new(target.slot, target.offset + i, target.objective.clone());

            self.emit(Instruction::SetValueToValue { source, target });
        }
    }

    fn get_local(&mut self, name: &str) -> ValueLocation {
        match self.locals.get(name) {
            Some(idx) => ValueLocation::new(*idx, 0, self.objective.clone()),
            None => {
                let idx = self.next_slot;
                self.next_slot += 1;
                self.locals.insert(name.to_owned(), idx);
                ValueLocation::new(idx, 0, self.objective.clone())
            }
        }
    }

    fn get_free_location(&mut self) -> ValueLocation {
        let slot = self.next_slot;
        self.next_slot += 1;
        ValueLocation::new(slot, 0, self.objective.clone())
    }

<<<<<<< HEAD
    fn create_block(
        is_loop: bool,
        builder: &mut Self,
        emitted: impl FnOnce(usize, &mut Self),
    ) -> usize {
        let id = builder.next_block_id;
        builder.next_block_id += 1;
=======
    fn create_block(is_loop: bool, builder: &mut Self, emitted: impl FnOnce(usize, &mut Self)) -> usize {
        let id = NEXT_BLOCK_ID.fetch_add(1, Ordering::Relaxed);
>>>>>>> ded845eb

        builder.blocks.push(Vec::new());

        emitted(id, builder);

        let body = builder.blocks.pop().unwrap();

        builder.emit(Instruction::CreateBlock { id, is_loop, body });

        id
    }

    // Takes in a function's name, signature and its respective body in the AST, and compiles it into Sculk IR
    fn compile_function(&mut self, body: &'a [ParserNode]) {
        for node in body {
            self.visit_node(node);
        }
    }

    fn visit_node(&mut self, node: &ParserNode) -> ValueLocation {
        match node.kind() {
            ParserNodeKind::NumberLiteral(n) => self.visit_number_literal(*n),
            ParserNodeKind::BoolLiteral(b) => self.visit_bool_literal(*b),
            ParserNodeKind::Identifier(_) => self.visit_identifier(node),
            ParserNodeKind::VariableDeclaration { name, expr, .. } => {
                self.visit_variable_declaration(name.as_identifier(), expr);
                ValueLocation::dummy()
            }
            ParserNodeKind::VariableAssignment { path, expr } => {
                self.visit_variable_assignment(path, expr);
                ValueLocation::dummy()
            }
            ParserNodeKind::Expression(expr) => self.visit_node(expr),
            ParserNodeKind::Operation(lhs, rhs, op) => self.visit_binary_operation(lhs, rhs, *op),
            ParserNodeKind::Unary(expr, op) => self.visit_unary_operation(expr, *op),
            ParserNodeKind::OpEquals { path, expr, op } => {
                self.visit_operation_equals(path, expr, *op);
                ValueLocation::dummy()
            }
            ParserNodeKind::FunctionCall { .. } => match self.visit_function_call(node) {
                Some(target) => target,
                None => ValueLocation::dummy(),
            },
            ParserNodeKind::Block(body) => {
                self.visit_block(body);
                ValueLocation::dummy()
            }
            ParserNodeKind::Return(expr) => {
                self.visit_return(expr);
                ValueLocation::dummy()
            }
            ParserNodeKind::Break => {
                self.emit(Instruction::Break);
                ValueLocation::dummy()
            }
            ParserNodeKind::If {
                cond,
                body,
                else_body,
                ..
            } => {
                self.visit_if(cond, body, else_body);
                ValueLocation::dummy()
            }
            ParserNodeKind::For {
                init,
                cond,
                step,
                body,
            } => {
                self.visit_for(init, cond, step, body);
                ValueLocation::dummy()
            }
            ParserNodeKind::CommandLiteral(cmd) => {
                self.emit(Instruction::PlaceCommandLiteral(cmd.to_owned()));
                ValueLocation::dummy()
            }
            ParserNodeKind::MemberAccess { expr, member } => {
                self.visit_member_access(expr, member.as_identifier())
            }
            // the below nodes don't need any work, they've been handled by previous phases of compilation
            ParserNodeKind::Program(_) => ValueLocation::dummy(),
            ParserNodeKind::TypedIdentifier { .. } => ValueLocation::dummy(),
            ParserNodeKind::FunctionDeclaration { .. } => ValueLocation::dummy(),
            ParserNodeKind::StructDefinition { .. } => ValueLocation::dummy(),
        }
    }

    fn visit_number_literal(&mut self, n: i32) -> ValueLocation {
        let target = self.get_free_location();

        self.emit(Instruction::SetValueToConstant {
            target: target.clone(),
            constant: n,
        });

        target
    }

    fn visit_bool_literal(&mut self, b: bool) -> ValueLocation {
        let target = self.get_free_location();

        self.emit(Instruction::SetValueToConstant {
            target: target.clone(),
            constant: if b { 1 } else { 0 },
        });

        target
    }

    fn visit_identifier(&mut self, identifier: &ParserNode) -> ValueLocation {
        let source = self.get_local(identifier.as_identifier());
        let target = self.get_free_location();
        let size = self.tags.get_type(identifier).from(&self.types).total_size(&self.types);

<<<<<<< HEAD
        self.emit(Instruction::SetValueToValue {
            source,
            target: target.clone(),
        });
=======
        self.emit_value_copy(target.clone(), source, size);
>>>>>>> ded845eb

        target
    }

    fn visit_variable_declaration(&mut self, name: &str, expr: &ParserNode) {
        let source = self.visit_node(expr);
        let target = self.get_local(name);

        self.emit_value_copy(
            target,
            source,
            self.tags
                .get_type(expr)
                .from(&self.types)
                .total_size(&self.types),
        );
    }

    fn visit_variable_assignment(&mut self, path: &ParserNode, expr: &ParserNode) {
        let source = self.visit_node(expr);
        let resolution = self.tags.get_resolution(path);
        let target = self.resolve_location(resolution);

        self.emit_value_copy(
            target,
            source,
            self.tags
                .get_type(expr)
                .from(&self.types)
                .total_size(&self.types),
        );
    }

    fn visit_binary_operation(
        &mut self,
        lhs: &ParserNode,
        rhs: &ParserNode,
        op: Operation,
    ) -> ValueLocation {
        let op = match op {
            Operation::Add => BinaryOperation::Add,
            Operation::Subtract => BinaryOperation::Subtract,
            Operation::Multiply => BinaryOperation::Multiply,
            Operation::Divide => BinaryOperation::Divide,
            Operation::Modulo => BinaryOperation::Modulo,
            Operation::CheckEquals => BinaryOperation::CheckEquals,
            Operation::NotEquals => BinaryOperation::NotEquals,
            Operation::GreaterThan => BinaryOperation::GreaterThan,
            Operation::GreaterThanOrEquals => BinaryOperation::GreaterThanOrEquals,
            Operation::LessThan => BinaryOperation::LessThan,
            Operation::LessThanOrEquals => BinaryOperation::LessThanOrEquals,
            Operation::And => BinaryOperation::And,
            Operation::Or => BinaryOperation::Or,
            _ => unreachable!(),
        };

        let target = self.visit_node(lhs);
        let source = self.visit_node(rhs);

        self.emit(Instruction::ValueBinaryOperation {
            source,
            target: target.clone(),
            op,
        });

        target
    }

    fn visit_unary_operation(&mut self, expr: &ParserNode, op: Operation) -> ValueLocation {
        let target = self.visit_node(expr);

        match op {
            Operation::Negate => {
                let n = self.get_free_location();

                self.emit(Instruction::SetValueToConstant {
                    target: n.clone(),
                    constant: -1,
                });

                self.emit(Instruction::ValueBinaryOperation {
                    source: n,
                    target: target.clone(),
                    op: BinaryOperation::Multiply,
                });
            }
            Operation::Not => {
                self.emit(Instruction::ToggleValue {
                    target: target.clone(),
                });
            }
            _ => unreachable!(),
        }

        target
    }

    fn visit_operation_equals(&mut self, path: &ParserNode, expr: &ParserNode, op: Operation) {
        let resolution = self.tags.get_resolution(path);
        let target = self.resolve_location(resolution);
        let source = self.visit_node(expr);

        let op = match op {
            Operation::Add => BinaryOperation::Add,
            Operation::Subtract => BinaryOperation::Subtract,
            Operation::Multiply => BinaryOperation::Multiply,
            Operation::Divide => BinaryOperation::Divide,
            Operation::Modulo => BinaryOperation::Modulo,
            _ => unreachable!(),
        };

        self.emit(Instruction::ValueBinaryOperation { source, target, op });
    }

    fn visit_function_call(&mut self, node: &ParserNode) -> Option<ValueLocation> {
        let (expr, params) = node.as_function_call();
        let resolution = self.tags.get_resolution(node);

        let mut args = vec![];

        if let ResolvedPart::Method(ty, name) = resolution.last() {
            if !ty.from(&self.types).as_struct_def().function(&name).unwrap().is_static() {
                args.push(self.visit_node(expr)); // self parameter
            }
        }

        args.extend(params.iter().map(|arg| self.visit_node(arg)));

        let func_objective;
        let func_signature;
        let handle_return;

        match resolution.last() {
            ResolvedPart::GlobalFunction(name) => {
                let func_location = ResourceLocation::new(self.pack_name.clone(), name.clone());

                func_objective = Objective(name.clone());
                func_signature = self.global_functions.get(&func_location).unwrap();
                handle_return = func_signature.return_type() != self.types.none();
            }
            ResolvedPart::Method(ty, name) => {
                let struct_def = ty.from(&self.types).as_struct_def();

                func_objective = Objective(format!("{}.{}", struct_def.name(), name));
                func_signature = struct_def.function(name).unwrap();
                handle_return = func_signature.return_type() != self.types.none();
            }
            // Constructors are a special case. To the user they seem like regular functions,
            // but on the IR level, they construct a new value in-place
            ResolvedPart::Constructor(ty) => {
                let struct_def = ty.from(&self.types).as_struct_def();
                let target = self.get_free_location();

                for (param, arg) in struct_def.constructor().params().iter().zip(args) {
                    self.emit_value_copy(
                        ValueLocation::new(
                            target.slot,
                            target.offset + struct_def.field_offset(param.name()),
                            target.objective.clone(),
                        ),
                        arg,
                        param.param_type().from(&self.types).total_size(&self.types),
                    );
                }

                return Some(target);
            }
            _ => unreachable!(),
        }

        for (i, (param, arg)) in func_signature.params().iter().zip(args).enumerate() {
            let target = ValueLocation::new(i, 0, func_objective.clone());

            self.emit_value_copy(
                target,
                arg,
                param.param_type().from(&self.types).total_size(&self.types),
            );
        }

        self.emit(Instruction::Call {
            function: ResourceLocation::new(self.pack_name.clone(), func_objective.0.clone()),
        });

        if handle_return {
            let target = self.get_free_location();
            let source =
                ValueLocation::new(0, 0, Objective(format!("{}.return", func_objective.0)));

            self.emit_value_copy(
                target.clone(),
                source,
                self.tags
                    .get_type(node)
                    .from(&self.types)
                    .total_size(&self.types),
            );

            Some(target)
        } else {
            None
        }
    }

    fn visit_block(&mut self, body: &[ParserNode]) {
        for node in body {
            self.visit_node(node);
        }
    }

    fn visit_return(&mut self, expr: &Option<Box<ParserNode>>) {
        match expr {
            Some(expr) => {
                let source = self.visit_node(expr);
<<<<<<< HEAD
                //let target = ValueLocation::new(0, 0, Objective(format!("{}.return", self.objective.clone())));
                let size = self
                    .tags
                    .get_type(expr)
                    .from(&self.types)
                    .total_size(&self.types);
=======
                let size = self.tags.get_type(expr).from(&self.types).total_size(&self.types);
>>>>>>> ded845eb

                self.emit(Instruction::Return {
                    source: Some(source),
                    size,
                });
            }
            None => {
                self.emit(Instruction::Return {
                    source: None,
                    size: 0,
                });
            }
        }
    }

    fn visit_if(
        &mut self,
        cond: &ParserNode,
        body: &ParserNode,
        else_body: &Option<Box<ParserNode>>,
    ) {
        let true_body = Self::create_block(false, self, |_, builder| {
            builder.visit_node(body);
        });

        let else_body = else_body.as_ref().map(|else_body| {
            Self::create_block(false, self, |_, builder| {
                builder.visit_node(else_body);
            })
        });

        let cond = self.visit_node(cond);

        self.emit(Instruction::IfValueMatchesRunBlock {
            source: cond.clone(),
            value: 1,
            block: true_body,
        });

        match else_body {
            Some(else_body) => {
                self.emit(Instruction::IfValueMatchesRunBlock {
                    source: cond,
                    value: 0,
                    block: else_body,
                });
            }
            None => {}
        }
    }

    fn visit_for(
        &mut self,
        init: &ParserNode,
        cond: &ParserNode,
        step: &ParserNode,
        body: &ParserNode,
    ) {
        self.visit_node(init);

        let looping_body = Self::create_block(true, self, |id, builder| {
            builder.visit_node(body);
            builder.visit_node(step);

            let cond = builder.visit_node(cond);

            builder.emit(Instruction::IfValueMatchesRunBlock {
                source: cond,
                value: 1,
                block: id,
            });
        });

        let cond = self.visit_node(cond);
        self.emit(Instruction::IfValueMatchesRunBlock {
            source: cond,
            value: 1,
            block: looping_body,
        });
    }

    fn visit_member_access(&mut self, expr: &ParserNode, member: &str) -> ValueLocation {
        let source = self.visit_node(expr);
        let target = self.get_free_location();
        let expr_type = self.tags.get_type(expr).from(&self.types).as_struct_def();
        
        self.emit_value_copy(
            target.clone(),
            ValueLocation::new(
                source.slot,
                source.offset + expr_type.field_offset(member),
                source.objective.clone(),
            ),
            self.types
                .get_type_key(member)
                .unwrap()
                .from(&self.types)
                .total_size(&self.types),
        );

        target
    }

    fn resolve_location(&mut self, resolution: &Resolution) -> ValueLocation {
        let mut offset = 0;
        let mut slot = 0;

        for part in resolution.iter() {
            match part {
                ResolvedPart::Variable(_, name) => {
                    slot = self.get_local(name).slot;
                }
                ResolvedPart::Field(ty, name) => {
                    let struct_def = ty.from(&self.types).as_struct_def();
                    offset += struct_def.field_offset(name);
                }
                _ => unreachable!(),
            }
        }

        ValueLocation::new(slot, offset, self.objective.clone())
    }
}<|MERGE_RESOLUTION|>--- conflicted
+++ resolved
@@ -48,22 +48,7 @@
 
 impl Display for ValueLocation {
     fn fmt(&self, f: &mut std::fmt::Formatter<'_>) -> std::fmt::Result {
-<<<<<<< HEAD
-        let offset = if self.offset == 0 {
-            String::new()
-        } else {
-            format!(".{}", self.offset)
-        };
-        write!(
-            f,
-            "{}{} {}",
-            self.slot,
-            if self.offset == 0 { "" } else { &offset },
-            self.objective
-        )
-=======
         write!(f, "{}.{} {}", self.slot, self.offset, self.objective)
->>>>>>> ded845eb
     }
 }
 
@@ -194,20 +179,6 @@
             ValueBinaryOperation { source, target, op } => {
                 write!(f, "{:indent$}op T({}) = T({}) {} S({})", "", target, target, op, source, indent = indent)
             }
-<<<<<<< HEAD
-            ToggleValue { target } => write!(f, "op T({}) = !T({})", target, target),
-            ModifyValue { target, value } => write!(f, "op T({}) += {}", target, value),
-            Return { source, size } => write!(
-                f,
-                "return{}",
-                match source {
-                    Some(source) => format!(" S({}) SIZE={}", source, size),
-                    None => String::new(),
-                }
-            ),
-            Break => write!(f, "break"),
-            Call { function } => write!(f, "call {}", function),
-=======
             ToggleValue { target } => write!(f, "{:indent$}op T({}) = !T({})", "", target, target, indent = indent),
             ModifyValue { target, value } => write!(f, "{:indent$}op T({}) += {}", "", target, value, indent = indent),
             Return { source, size } => write!(f, "{:indent$}return{}", "", match source {
@@ -216,7 +187,6 @@
             }, indent = indent),
             Break => write!(f, "{:indent$}break", "", indent = indent),
             Call { function } => write!(f, "{:indent$}call {}", "", function, indent = indent),
->>>>>>> ded845eb
             CreateBlock { id, is_loop, body } => {
                 writeln!(f)?;
                 writeln!(f, "{:indent$}block {} (loop: {})", "", id, is_loop, indent = indent)?;
@@ -228,19 +198,9 @@
 
                 Ok(())
             }
-<<<<<<< HEAD
-            EnterBlock { id } => write!(f, "enter B({})", id),
-            IfValueMatchesRunBlock {
-                source,
-                value,
-                block,
-            } => {
-                write!(f, "if S({}) == {} then block {}", source, value, block)
-=======
             EnterBlock { id } => write!(f, "{:indent$}enter B({})", "", id, indent = indent),
             IfValueMatchesRunBlock { source, value, block } => {
                 write!(f, "{:indent$}if S({}) == {} then block {}", "", source, value, block, indent = indent)
->>>>>>> ded845eb
             }
             PlaceCommandLiteral(cmd) => write!(f, "{:indent$}/{}", "", cmd, indent = indent),
         }
@@ -463,18 +423,8 @@
         ValueLocation::new(slot, 0, self.objective.clone())
     }
 
-<<<<<<< HEAD
-    fn create_block(
-        is_loop: bool,
-        builder: &mut Self,
-        emitted: impl FnOnce(usize, &mut Self),
-    ) -> usize {
-        let id = builder.next_block_id;
-        builder.next_block_id += 1;
-=======
     fn create_block(is_loop: bool, builder: &mut Self, emitted: impl FnOnce(usize, &mut Self)) -> usize {
         let id = NEXT_BLOCK_ID.fetch_add(1, Ordering::Relaxed);
->>>>>>> ded845eb
 
         builder.blocks.push(Vec::new());
 
@@ -590,14 +540,7 @@
         let target = self.get_free_location();
         let size = self.tags.get_type(identifier).from(&self.types).total_size(&self.types);
 
-<<<<<<< HEAD
-        self.emit(Instruction::SetValueToValue {
-            source,
-            target: target.clone(),
-        });
-=======
         self.emit_value_copy(target.clone(), source, size);
->>>>>>> ded845eb
 
         target
     }
@@ -812,16 +755,7 @@
         match expr {
             Some(expr) => {
                 let source = self.visit_node(expr);
-<<<<<<< HEAD
-                //let target = ValueLocation::new(0, 0, Objective(format!("{}.return", self.objective.clone())));
-                let size = self
-                    .tags
-                    .get_type(expr)
-                    .from(&self.types)
-                    .total_size(&self.types);
-=======
                 let size = self.tags.get_type(expr).from(&self.types).total_size(&self.types);
->>>>>>> ded845eb
 
                 self.emit(Instruction::Return {
                     source: Some(source),
